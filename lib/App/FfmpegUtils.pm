package App::FfmpegUtils;

# AUTHORITY
# DATE
# DIST
# VERSION

use 5.010001;
use strict;
use warnings;
use Log::ger;

use Perinci::Exporter;

our %SPEC;

$SPEC{':package'} = {
    v => 1.1,
    summary => 'Utilities related to ffmpeg',
};

our %arg0_files = (
    files => {
        'x.name.is_plural' => 1,
        'x.name.singular' => 'file',
        schema => ['array*' => of => 'filename*'],
        req => 1,
        pos => 0,
        slurpy => 1,
    },
);

our %argopt_ffmpeg_path = (
    ffmpeg_path => {
        schema => 'filename*',
    },
);

sub _nearest {
    sprintf("%d", $_[0]/$_[1]) * $_[1];
}

$SPEC{reencode_video_with_libx264} = {
    v => 1.1,
<<<<<<< HEAD
    summary => 'Re-encode video (using ffmpeg and H.264 codec) to reduce size with minimal visual quality loss',
    description => <<'_',

This utility runs ffmpeg to re-encode your video files, mainly those produced by
your phones that have huge bitrate (e.g. >10-20Mbit) because they are not
well-compressed yet. It is a wrapper to simplify invocation of ffmpeg. It
selects the appropriate ffmpeg options for you, allows you to specify multiple
files, and picks appropriate output filenames. It also sports a `--dry-run`
option to let you see ffmpeg options to be used without actually running ffmpeg.
=======
    summary => 'Re-encode video (using ffmpeg and libx264)',
    description => <<'_',

This utility runs ffmpeg to re-encode your video files using the libx264 codec.
It is a wrapper to simplify invocation of ffmpeg. It selects the appropriate
ffmpeg options for you, allows you to specify multiple files, and picks
appropriate output filenames. It also sports a `--dry-run` option to let you see
ffmpeg options to be used without actually running ffmpeg.
>>>>>>> c92ad16e

This utility is usually used to reduce the file size (and optionally video
width/height) of videos so they are smaller, while minimizing quality loss. The
default setting is roughly similar to how Google Photos encodes videos (max
1080p).

The default settings are:

    -v:c libx264
    -preset veryslow (to get the best compression rate, but with the slowest encoding time)
    -crf 28 (0-51, subjectively sane is 18-28, 18 ~ visually lossless, 28 ~ visually acceptable)

when a downsizing is requested (using the `--downsize-to` option), this utility
first checks each input video if it is indeed larger than the requested final
size. If it is, then the `-vf scale` option is added. This utility also
calculates a valid size for ffmpeg, since using `-vf scale=-1:720` sometimes
results in failure due to odd number.

Audio streams are copied, not re-encoded.

Output filenames are:

    ORIGINAL_NAME.crf28.mp4

or (if downsizing is done):

    ORIGINAL_NAME.480p-crf28.mp4

_
    args => {
        %arg0_files,
        %argopt_ffmpeg_path,
        crf => {
            schema => ['int*', between=>[0,51]],
        },
        downsize_to => {
            schema => ['str*', in=>['', '360p', '480p', '720p', '1080p']],
            default => '1080p',
            description => <<'_',

Downsizing will only be done if the input video is indeed larger then the target
downsize.

To disable downsizing, set `--downsize-to` to '' (empty string), or specify on
`--dont-downsize` on the CLI.

_
            cmdline_aliases => {
                dont_downsize => {summary=>"Alias for --downsize-to ''", is_flag=>1, code=>sub {$_[0]{downsize_to} = ''}},
                no_downsize   => {summary=>"Alias for --downsize-to ''", is_flag=>1, code=>sub {$_[0]{downsize_to} = ''}},
            },
        },
        preset => {
            schema => ['str*', in=>[qw/ultrafast superfast veryfast faster fast medium slow slower veryslow/]],
            default => 'veryslow',
        },
    },
    features => {
        dry_run => 1,
    },
    examples => [
        {
            summary => 'The default setting is to downsize to 1080p',
            src => 'reencode-video *',
            src_plang => 'bash',
            test => 0,
            'x.doc.show_result' => 0,
        },
        {
            summary => 'Do not downsize',
            src => 'reencode-video --dont-downsize *',
            src_plang => 'bash',
            test => 0,
            'x.doc.show_result' => 0,
        },
        {
            summary => 'Downsize to 480p but make it "visually lossless"',
            src => 'reencode-video --downsize-to 480p --crf 18 *',
            src_plang => 'bash',
            test => 0,
            'x.doc.show_result' => 0,
        },
    ],
};
sub reencode_video_with_libx264 {
    require File::Which;
    require IPC::System::Options;
    require Media::Info;

    my %args = @_;

    my $ffmpeg_path = $args{ffmpeg_path} // File::Which::which("ffmpeg");
    my $downsize_to = $args{downsize_to};

    unless ($args{-dry_run}) {
        return [400, "Cannot find ffmpeg in path"] unless defined $ffmpeg_path;
        return [400, "ffmpeg path $ffmpeg_path is not executable"] unless -f $ffmpeg_path;
    }

    for my $file (@{$args{files}}) {
        log_info "Processing file %s ...", $file;

        unless (-f $file) {
            log_error "No such file %s, skipped", $file;
            next;
        }

        my $res = Media::Info::get_media_info(media => $file);
        unless ($res->[0] == 200) {
            log_error "Can't get media information fod %s: %s - %s, skipped",
                $file, $res->[0], $res->[1];
            next;
        }
        my $video_info = $res->[2];

        my $crf = $args{crf} // 28;
        my @ffmpeg_args = (
            "-i", $file,
        );

        my $downsized;
      DOWNSIZE: {
            last unless $downsize_to;
            my $ratio;
            if ($downsize_to eq '360p') {
                last unless $video_info->{video_shortest_side} > 360;
                $ratio = $video_info->{video_shortest_side} / 360;
            } elsif ($downsize_to eq '480p') {
                last unless $video_info->{video_shortest_side} > 480;
                $ratio = $video_info->{video_shortest_side} / 480;
            } elsif ($downsize_to eq '720p') {
                last unless $video_info->{video_shortest_side} > 720;
                $ratio = $video_info->{video_shortest_side} / 720;
            } elsif ($downsize_to eq '1080p') {
                last unless $video_info->{video_shortest_side} > 1080;
                $ratio = $video_info->{video_shortest_side} / 1080;
            } else {
                die "Invalid downsize_to value '$downsize_to'";
            }

            $downsized++;
            push @ffmpeg_args, "-vf", sprintf(
                "scale=%d:%d",
                _nearest($video_info->{video_width} / $ratio, 2),  # make sure divisible by 2 (optimum is divisible by 16, then 8, then 4)
                _nearest($video_info->{video_height} / $ratio, 2),
            );
        } # DOWNSIZE

        my $output_file = $file;
        my $ext = $downsized ? ".$downsize_to-crf$crf.mp4" : ".crf$crf.mp4";
        $output_file =~ s/(\.\w{3,4})?\z/($1 eq ".mp4" ? "" : $1) . $ext/e;

        push @ffmpeg_args, (
            "-c:v", "libx264",
            "-crf", $crf,
            "-preset", ($args{preset} // 'veryslow'),
            "-c:a", "copy",
            $output_file,
        );

        if ($args{-dry_run}) {
            log_info "[DRY-RUN] Running $ffmpeg_path with args %s ...", \@ffmpeg_args;
            next;
        }

        IPC::System::Options::system(
            {log=>1},
            $ffmpeg_path, @ffmpeg_args,
        );
        if ($?) {
            my ($exit_code, $signal, $core_dump) = ($? < 0 ? $? : $? >> 8, $? & 127, $? & 128);
            log_error "ffmpeg for $file failed: exit_code=$exit_code, signal=$signal, core_dump=$core_dump";
        }
    }

    [200];
}

1;
# ABSTRACT:<|MERGE_RESOLUTION|>--- conflicted
+++ resolved
@@ -42,17 +42,7 @@
 
 $SPEC{reencode_video_with_libx264} = {
     v => 1.1,
-<<<<<<< HEAD
-    summary => 'Re-encode video (using ffmpeg and H.264 codec) to reduce size with minimal visual quality loss',
-    description => <<'_',
-
-This utility runs ffmpeg to re-encode your video files, mainly those produced by
-your phones that have huge bitrate (e.g. >10-20Mbit) because they are not
-well-compressed yet. It is a wrapper to simplify invocation of ffmpeg. It
-selects the appropriate ffmpeg options for you, allows you to specify multiple
-files, and picks appropriate output filenames. It also sports a `--dry-run`
-option to let you see ffmpeg options to be used without actually running ffmpeg.
-=======
+    summary => 'Re-encode video (using ffmpeg and libx265) to reduce file size with minimal visual quality loss',
     summary => 'Re-encode video (using ffmpeg and libx264)',
     description => <<'_',
 
@@ -61,12 +51,12 @@
 ffmpeg options for you, allows you to specify multiple files, and picks
 appropriate output filenames. It also sports a `--dry-run` option to let you see
 ffmpeg options to be used without actually running ffmpeg.
->>>>>>> c92ad16e
 
 This utility is usually used to reduce the file size (and optionally video
-width/height) of videos so they are smaller, while minimizing quality loss. The
-default setting is roughly similar to how Google Photos encodes videos (max
-1080p).
+width/height) of videos so they are smaller, while minimizing quality loss.
+Smartphone-produced videos are often high bitrate (e.g. >10-20Mbit) and not yet
+well compressed, so they make a good input for this utility. The default setting
+is roughly similar to how Google Photos encodes videos (max 1080p).
 
 The default settings are:
 

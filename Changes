<<<<<<< HEAD
0.004   2020-09-23  Released-By: PERLANCAR; Urgency: medium

	- [INCOMPATIBLE CHANGE] Make scaling more flexible, replace
	  --downsize-to option with --scale which accepts ImageMagick-like
	  notation e.g. '720^>' to shrink shortest side to 720p.
=======
0.005   2020-09-05  Released-By: PERLANCAR; Urgency: medium

	- Add option --frame-rate (-r) dan --audio-sample-rate
	  (--sample-rate).


0.004   2020-09-05  Released-By: PERLANCAR; Urgency: medium

	- [rename] Rename script reencode-video to reencode-video-with-libx264.

	- Add option --preset, allow downsize to 360p.

	- [doc] Tweak summary and description.
>>>>>>> 33a70cb0


0.003   2020-06-04  Released-By: PERLANCAR; Urgency: medium

	- Only add downsize notation to filename e.g. '1080p' if we
	  actually downsize the video.


0.002   2020-06-03  Released-By: PERLANCAR; Urgency: medium

	- [incompatible] Downsize to 1080p by default, like Google Photos.

        - [ux] Add shortcut aliases --dont-downsize/--no-downsize to disable
          downsizing (in addition to --downsize-to '').

	- [doc] Add more description, examples.


0.001   2020-06-03  Released-By: PERLANCAR

	- First release.<|MERGE_RESOLUTION|>--- conflicted
+++ resolved
@@ -1,14 +1,22 @@
-<<<<<<< HEAD
-0.004   2020-09-23  Released-By: PERLANCAR; Urgency: medium
+0.006   2020-09-23  Released-By: PERLANCAR; Urgency: high
+
+        - Merge releases 0.005 and 0.004.1.
+
+
+0.005   2020-09-05  Released-By: PERLANCAR; Urgency: medium
+
+	- Add option --frame-rate (-r) dan --audio-sample-rate
+	  (--sample-rate).
+
+
+0.004.1 2020-09-23  Released-By: PERLANCAR; Urgency: medium; Status: cancelled
 
 	- [INCOMPATIBLE CHANGE] Make scaling more flexible, replace
 	  --downsize-to option with --scale which accepts ImageMagick-like
 	  notation e.g. '720^>' to shrink shortest side to 720p.
-=======
-0.005   2020-09-05  Released-By: PERLANCAR; Urgency: medium
 
-	- Add option --frame-rate (-r) dan --audio-sample-rate
-	  (--sample-rate).
+        - UPDATE: rename release from 0.004 to 0.004.1. Cancel release
+          (duplicate).
 
 
 0.004   2020-09-05  Released-By: PERLANCAR; Urgency: medium
@@ -18,7 +26,6 @@
 	- Add option --preset, allow downsize to 360p.
 
 	- [doc] Tweak summary and description.
->>>>>>> 33a70cb0
 
 
 0.003   2020-06-04  Released-By: PERLANCAR; Urgency: medium
